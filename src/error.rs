--- conflicted
+++ resolved
@@ -57,20 +57,7 @@
 /// assert_eq!(numeral.parse("7").into_result(), Ok(7));
 /// assert_eq!(numeral.parse("f").into_errors(), vec![MyError::NotADigit((0..1).into(), 'f')]);
 /// ```
-<<<<<<< HEAD
-pub trait Error<I>: Sized {
-    /// The type of spans to be used in the error.
-    type Span: Span; // TODO: Default to = Range<usize>;
-
-    /// The label used to describe a syntactic structure currently being parsed.
-    ///
-    /// This can be used to generate errors that tell the user what syntactic structure was currently being parsed when
-    /// the error occurred.
-    type Label; // TODO: Default to = &'static str;
-
-=======
 pub trait Error<'a, I: Input<'a>>: Sized {
->>>>>>> a911c9e6
     /// Create a new error describing a conflict between expected inputs and that which was actually found.
     ///
     /// `found` having the value `None` indicates that the end of input was reached, but was not expected.
@@ -87,19 +74,6 @@
         #![allow(unused_variables)]
         self
     }
-<<<<<<< HEAD
-
-    /// Indicate that the error occurred while parsing a particular syntactic structure.
-    ///
-    /// How the error handles this information is up to it. It can append it to a list of structures to get a sort of
-    /// 'parse backtrace', or it can just keep only the most recent label. If the latter, this method should have no
-    /// effect when the error already has a label.
-    fn with_label(self, label: Self::Label) -> Self;
-
-    /// Merge two errors that point to the same input together, combining their information.
-    fn merge(self, other: Self) -> Self;
-=======
->>>>>>> a911c9e6
 }
 
 /// A ZST error type that tracks only whether a parse error occurred at all. This type is for when
@@ -123,75 +97,6 @@
     }
 }
 
-<<<<<<< HEAD
-impl<I: fmt::Display, S: fmt::Display> fmt::Display for SimpleReason<I, S> {
-    fn fmt(&self, f: &mut fmt::Formatter) -> fmt::Result {
-        const DEFAULT_DISPLAY_UNEXPECTED: &str = "unexpected input";
-
-        match self {
-            Self::Unexpected => write!(f, "{}", DEFAULT_DISPLAY_UNEXPECTED),
-            Self::Unclosed { span, delimiter } => {
-                write!(f, "unclosed delimiter ({}) in {}", span, delimiter)
-            }
-            Self::Custom(string) => write!(f, "error {}", string),
-        }
-    }
-}
-
-/// A type representing zero, one, or many labels applied to an error
-#[derive(Clone, Copy, Debug, PartialEq)]
-enum SimpleLabel {
-    Some(&'static str),
-    None,
-    Multi,
-}
-
-impl SimpleLabel {
-    fn merge(self, other: Self) -> Self {
-        match (self, other) {
-            (SimpleLabel::Some(a), SimpleLabel::Some(b)) if a == b => SimpleLabel::Some(a),
-            (SimpleLabel::Some(_), SimpleLabel::Some(_)) => SimpleLabel::Multi,
-            (SimpleLabel::Multi, _) => SimpleLabel::Multi,
-            (_, SimpleLabel::Multi) => SimpleLabel::Multi,
-            (SimpleLabel::None, x) => x,
-            (x, SimpleLabel::None) => x,
-        }
-    }
-}
-
-impl From<SimpleLabel> for Option<&'static str> {
-    fn from(label: SimpleLabel) -> Self {
-        match label {
-            SimpleLabel::Some(s) => Some(s),
-            _ => None,
-        }
-    }
-}
-
-/// A simple default error type that tracks error spans, expected inputs, and the actual input found at an error site.
-///
-/// Please note that it uses a [`HashSet`] to remember expected symbols. If you find this to be too slow, you can
-/// implement [`Error`] for your own error type or use [`Cheap`] instead.
-#[derive(Clone, Debug)]
-pub struct Simple<I: Hash + Eq, S = Range<usize>> {
-    span: S,
-    reason: SimpleReason<I, S>,
-    expected: HashSet<Option<I>, RandomState>,
-    found: Option<I>,
-    label: SimpleLabel,
-}
-
-impl<I: Hash + Eq, S: Clone> Simple<I, S> {
-    /// Create an error with a custom error message.
-    pub fn custom<M: ToString>(span: S, msg: M) -> Self {
-        Self {
-            span,
-            reason: SimpleReason::Custom(msg.to_string()),
-            expected: HashSet::default(),
-            found: None,
-            label: SimpleLabel::None,
-        }
-=======
 /// A minimal error type that tracks only the error span and found token. This type is most useful
 /// when you want fast parsing but do not particularly care about the quality of error messages.
 pub struct Simple<'a, I: Input<'a>> {
@@ -206,15 +111,9 @@
         span: I::Span,
     ) -> Self {
         Self { span, found }
->>>>>>> a911c9e6
-    }
-}
-
-<<<<<<< HEAD
-    /// Returns the span that the error occurred at.
-    pub fn span(&self) -> S {
-        self.span.clone()
-=======
+    }
+}
+
 impl<'a, I: Input<'a>> PartialEq for Simple<'a, I>
 where
     I::Token: PartialEq,
@@ -222,7 +121,6 @@
 {
     fn eq(&self, other: &Self) -> bool {
         self.span == other.span && self.found == other.found
->>>>>>> a911c9e6
     }
 }
 
@@ -275,11 +173,6 @@
     }
 }
 
-<<<<<<< HEAD
-    /// Returns the error's label, if any.
-    pub fn label(&self) -> Option<&'static str> {
-        self.label.into()
-=======
 impl<'a, I: Input<'a>> RichReason<'a, I>
 where
     I::Token: PartialEq,
@@ -320,7 +213,6 @@
             }
             (this, other) => RichReason::Many(vec![this, other]),
         }
->>>>>>> a911c9e6
     }
 }
 
@@ -358,19 +250,6 @@
     reason: RichReason<'a, I>,
 }
 
-<<<<<<< HEAD
-    fn expected_input_found<Iter: IntoIterator<Item = Option<I>>>(
-        span: Self::Span,
-        expected: Iter,
-        found: Option<I>,
-    ) -> Self {
-        Self {
-            span,
-            reason: SimpleReason::Unexpected,
-            expected: expected.into_iter().collect(),
-            found,
-            label: SimpleLabel::None,
-=======
 impl<'a, I: Input<'a>> Rich<'a, I> {
     fn inner_fmt(
         &self,
@@ -407,7 +286,6 @@
                 write!(f, "Multiple errors found at ")?;
                 span(&self.span, f)?;
             }
->>>>>>> a911c9e6
         }
         Ok(())
     }
@@ -418,87 +296,6 @@
     pub fn custom<M: ToString>(span: I::Span, msg: M) -> Self {
         Rich {
             span,
-<<<<<<< HEAD
-            reason: SimpleReason::Unclosed {
-                span: unclosed_span,
-                delimiter,
-            },
-            expected: core::iter::once(Some(expected)).collect(),
-            found,
-            label: SimpleLabel::None,
-        }
-    }
-
-    fn with_label(mut self, label: Self::Label) -> Self {
-        match self.label {
-            SimpleLabel::Some(_) => {}
-            _ => {
-                self.label = SimpleLabel::Some(label);
-            }
-        }
-        self
-    }
-
-    fn merge(mut self, other: Self) -> Self {
-        // TODO: Assert that `self.span == other.span` here?
-        self.reason = match (&self.reason, &other.reason) {
-            (SimpleReason::Unclosed { .. }, _) => self.reason,
-            (_, SimpleReason::Unclosed { .. }) => other.reason,
-            _ => self.reason,
-        };
-        self.label = self.label.merge(other.label);
-        for expected in other.expected {
-            self.expected.insert(expected);
-        }
-        self
-    }
-}
-
-impl<I: Hash + Eq, S: PartialEq> PartialEq for Simple<I, S> {
-    fn eq(&self, other: &Self) -> bool {
-        self.span == other.span
-            && self.found == other.found
-            && self.reason == other.reason
-            && self.label == other.label
-    }
-}
-
-impl<I: Hash + Eq, S: Eq> Eq for Simple<I, S> {}
-
-impl<I: fmt::Display + Hash + Eq, S: Span> fmt::Display for Simple<I, S> {
-    fn fmt(&self, f: &mut fmt::Formatter) -> fmt::Result {
-        // TODO: Take `self.reason` into account
-
-        if let Some(found) = &self.found {
-            write!(f, "found {:?}", found.to_string())?;
-        } else {
-            write!(f, "found end of input")?;
-        };
-
-        match self.expected.len() {
-            0 => {} //write!(f, " but end of input was expected")?,
-            1 => write!(
-                f,
-                " but expected {}",
-                match self.expected.iter().next().unwrap() {
-                    Some(x) => format!("{:?}", x.to_string()),
-                    None => "end of input".to_string(),
-                },
-            )?,
-            _ => {
-                write!(
-                    f,
-                    " but expected one of {}",
-                    self.expected
-                        .iter()
-                        .map(|expected| match expected {
-                            Some(x) => format!("{:?}", x.to_string()),
-                            None => "end of input".to_string(),
-                        })
-                        .collect::<Vec<_>>()
-                        .join(", ")
-                )?;
-=======
             reason: RichReason::Custom(msg.to_string()),
         }
     }
@@ -528,7 +325,6 @@
                 }
                 RichReason::Custom(_) => {}
                 RichReason::Many(many) => many.iter().for_each(|r| push_expected(r, v)),
->>>>>>> a911c9e6
             }
         }
         let mut v = Vec::new();
@@ -536,30 +332,9 @@
         v.into_iter()
     }
 
-<<<<<<< HEAD
-/// A minimal error type that tracks only the error span and label. This type is most useful when you want fast parsing
-/// but do not particularly care about the quality of error messages.
-#[derive(Clone, Debug, PartialEq, Eq)]
-pub struct Cheap<I, S = Range<usize>> {
-    span: S,
-    label: Option<&'static str>,
-    phantom: PhantomData<I>,
-}
-
-impl<I, S: Clone> Cheap<I, S> {
-    /// Returns the span that the error occurred at.
-    pub fn span(&self) -> S {
-        self.span.clone()
-    }
-
-    /// Returns the error's label, if any.
-    pub fn label(&self) -> Option<&'static str> {
-        self.label
-=======
     /// Get an iterator over the items found by this error
     pub fn found(&self) -> Option<&I::Token> {
         self.reason.found()
->>>>>>> a911c9e6
     }
 }
 
